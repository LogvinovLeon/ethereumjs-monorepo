# Changelog

All notable changes to this project will be documented in this file.

The format is based on [Keep a Changelog](http://keepachangelog.com/en/1.0.0/)
(modification: no type change headlines) and this project adheres to
[Semantic Versioning](http://semver.org/spec/v2.0.0.html).

## 5.0.0 - 2020-11-24

### New Package Name

**Attention!** This new version is part of a series of EthereumJS releases all moving to a new scoped package name format. In this case the library is renamed as follows:

- `ethereumjs-vm` -> `@ethereumjs/vm`

Please update your library references accordingly or install with:

```shell
npm i @ethereumjs/vm
```

### Support for all current Hardforks / HF API Changes

This is the first release of the VM which supports all hardforks currently applied on mainnet starting with the support of the Frontier HF rules all along up to MuirGlacier. 🎉

The following HFs have been added:

- **Spurious Dragon**, PR [#791](https://github.com/ethereumjs/ethereumjs-vm/pull/791)
- **Tangerine Whistle**, PR [#807](https://github.com/ethereumjs/ethereumjs-vm/pull/807)
- **DAO**, PR [#843](https://github.com/ethereumjs/ethereumjs-vm/pull/843)
- **Homestead**, PR [#815](https://github.com/ethereumjs/ethereumjs-vm/pull/815)
- **Frontier**, PR [#828](https://github.com/ethereumjs/ethereumjs-vm/pull/828)

A VM with the specific HF rules (on the chain provided) can be instantiated by passing in a `Common` instance:

```typescript
import VM from '@ethereumjs/vm'
import Common from '@ethereumjs/common'

const common = new Common({ chain: 'mainnet', hardfork: 'spuriousDragon' })
const vm = new VM({ common })
```

**Breaking**: The default HF from the VM has been updated from `petersburg` to `istanbul`. The HF setting is now automatically taken from the HF set for `Common.DEAULT_HARDFORK`, see PR [#906](https://github.com/ethereumjs/ethereumjs-vm/pull/906).

**Breaking**: Please note that the options to directly pass in `chain` and `hardfork` strings have been removed to simplify the API. Providing a `Common` instance is now the only way to change the chain setup, see PR [#863](https://github.com/ethereumjs/ethereumjs-vm/pull/863)

### Berlin HF Support / HF-independent EIPs

This releases adds support for subroutines (`EIP-2315`) which gets activated under the `berlin` HF setting which can now be used as a `hardfork` instantiation option, see PR [#754](https://github.com/ethereumjs/ethereumjs-vm/pull/754).

**Attention!** Berlin HF support is still considered experimental and implementations can change on non-major VM releases!

Support for BLS12-381 precompiles (`EIP-2537`) is added as an independent EIP implementation - see PR [#785](https://github.com/ethereumjs/ethereumjs-vm/pull/785) - since there is still an ongoing discussion on taking this EIP in for Berlin or using a more generalized approach on curve computation with the Ethereum EVM (`evm384` by the eWASM team).

Another new EIP added is the `EIP-2929` with gas cost increases for state access opcodes, see PR [#889](https://github.com/ethereumjs/ethereumjs-vm/pull/889).

These integrations come along with an API addition to the VM to support the activation of specific EIPs, see PR [#856](https://github.com/ethereumjs/ethereumjs-vm/pull/856), PR [#869](https://github.com/ethereumjs/ethereumjs-vm/pull/869) and PR [#872](https://github.com/ethereumjs/ethereumjs-vm/pull/872).

This API can be used as follows:

```typescript
import Common from '@ethereumjs/common'
import VM from '@ethereumjs/vm'

const common = new Common({ chain: 'mainnet', eips: [2537] })
const vm = new VM({ common })
```

### API Change: New Major Library Versions

The following `EthereumJS` libraries which are used within the VM internally and can be passed in on instantiation have been updated to new major versions.

- `merkle-patricia-tree` `v3` (VM option `state`) -> `merkle-patricia-tree` `v4`, PR [#787](https://github.com/ethereumjs/ethereumjs-vm/pull/787)
- `ethereumjs-blockchain` `v4`-> `@ethereumjs/blockchain` `v5`, PR [#833](https://github.com/ethereumjs/ethereumjs-vm/pull/833)
- `ethereumjs-common` `v1` -> `@ethereumjs/common` `v2`

**Breaking**: If you pass in instances of these libraries to the VM please make sure to update these library versions as stated. Please also take a note on the package name changes!

All these libraries are now written in `TypeScript` and use promises instead of callbacks for accessing their APIs.

### New StateManager Interface / StateManager API Changes

There is now a new `TypeScript` interface for the `StateManager`, see PR [#763](https://github.com/ethereumjs/ethereumjs-vm/pull/763). If you are
using a custom `StateManager` you can use this interface to get better assurance that you are using a `StateManager` which conforms with the current `StateManager` API and will run in the VM without problems.

The integration of this new interface is highly encouraged since this release also comes with `StateManager` API changes. Usage of the old
[ethereumjs-account](https://github.com/ethereumjs/ethereumjs-account) package (this package will be retired) has been replaced by the new
[Account class](https://github.com/ethereumjs/ethereumjs-util/blob/master/docs/modules/_account_.md) from the `ethereumjs-util` package. This affects all `Account` related `StateManager` methods, see PR [#911](https://github.com/ethereumjs/ethereumjs-vm/pull/911).

The Util package also introduces a new  [Address class](https://github.com/ethereumjs/ethereumjs-util/blob/master/docs/modules/_address_.md). This class replaces all current `Buffer` inputs on `StateManager` methods representing an address.

### Dual ES5 and ES2017 Builds

We significantly updated our internal tool and CI setup along the work on PR [#913](https://github.com/ethereumjs/ethereumjs-vm/pull/913) with an update to `ESLint` from `TSLint` for code linting and formatting and the introduction of a new build setup.

Packages now target `ES2017` for Node.js builds (the `main` entrypoint from `package.json`) and introduce a separate `ES5` build distributed along using the `browser` directive as an entrypoint, see PR [#921](https://github.com/ethereumjs/ethereumjs-vm/pull/921). This will result in performance benefits for Node.js consumers, see [here](https://github.com/ethereumjs/merkle-patricia-tree/pull/117) for a releated discussion.

### Other Changes

**Changes and Refactoring**

- Group opcodes based upon hardfork, PR [#798](https://github.com/ethereumjs/ethereumjs-vm/pull/798)
- Split opcodes logic into codes, fns, and utils files, PR [#896](https://github.com/ethereumjs/ethereumjs-vm/pull/896)
- Group precompiles based upon hardfork, PR [#783](https://github.com/ethereumjs/ethereumjs-vm/pull/783)
- **Breaking:** the `step` event now emits an `ethereumjs-util` [Account](https://github.com/ethereumjs/ethereumjs-util/blob/master/docs/modules/_account_.md) object instead of an [ethereumjs-account](https://github.com/ethereumjs/ethereumjs-account)
(package retired) object
- **Breaking:** `NewContractEvent` now emits an `address` of type `Address` (see `ethereumjs-util`) instead of a `Buffer`, PR [#919](https://github.com/ethereumjs/ethereumjs-vm/pull/919)
- **Breaking:** `EVMResult` now returns a `createdAddress` of type `Address` (see `ethereumjs-util`) instead of a `Buffer`, PR [#919](https://github.com/ethereumjs/ethereumjs-vm/pull/919)
- **Breaking:** `RunTxResult` now returns a `createdAddress` of type `Address` (see `ethereumjs-util`) instead of a `Buffer`, PR [#919](https://github.com/ethereumjs/ethereumjs-vm/pull/919)
- **Breaking:** `RunCallOpts` now expects `origin`, `caller` and `to` inputs to be of type `Address` (see `ethereumjs-util`) instead of a `Buffer`, PR [#919](https://github.com/ethereumjs/ethereumjs-vm/pull/919)
- **Breaking:** `RunCodeOpts` now expects `origin`, `caller` and `address` inputs to be of type `Address` (see `ethereumjs-util`) instead of a `Buffer`, PR [#919](https://github.com/ethereumjs/ethereumjs-vm/pull/919)
- Visibility cleanup (Renaming and/or code docs additions) for class members not being part of the API, PR [#925](https://github.com/ethereumjs/ethereumjs-vm/pull/925)
- Make `memory.ts` use Buffers instead of Arrays, PR [#850](https://github.com/ethereumjs/ethereumjs-vm/pull/850)
- Use `Map` for `OpcodeList` and `opcode` handlers, PR [#852](https://github.com/ethereumjs/ethereumjs-vm/pull/852)
- Compare buffers directly, PR [#851](https://github.com/ethereumjs/ethereumjs-vm/pull/851)
- Moved gas base fees from VM to Common, PR [#806](https://github.com/ethereumjs/ethereumjs-vm/pull/806)
- Return precompiles on `getPrecompile()` based on hardfork, PR [#783](https://github.com/ethereumjs/ethereumjs-vm/pull/783)
- Removed `async` dependency, PR [#779](https://github.com/ethereumjs/ethereumjs-vm/pull/779)
- Updated `ethereumjs-util` to v7, PR [#748](https://github.com/ethereumjs/ethereumjs-vm/pull/748)

**CI and Test Improvements**

- New benchmarking tool for the VM, CI integration on GitHub actions, PR [#794](https://github.com/ethereumjs/ethereumjs-vm/pull/794) and PR [#830](https://github.com/ethereumjs/ethereumjs-vm/pull/830)
- Various updates, fixes and refactoring work on the test runner, PR [#752](https://github.com/ethereumjs/ethereumjs-vm/pull/752) and PR [#849](https://github.com/ethereumjs/ethereumjs-vm/pull/849)
- Integrated `ethereumjs-testing` code logic into VM for more flexible future test load optimizations, PR [#808](https://github.com/ethereumjs/ethereumjs-vm/pull/808)
- Transition VM tests to TypeScript, PR [#881](https://github.com/ethereumjs/ethereumjs-vm/pull/881) and PR [#882](https://github.com/ethereumjs/ethereumjs-vm/pull/882)
- On-demand state and blockchain test runs for all hardforks triggered by PR label, PR [#951](https://github.com/ethereumjs/ethereumjs-vm/pull/951) 
- Dropped `ethereumjs-testing` dev dependency, PR [#953](https://github.com/ethereumjs/ethereumjs-vm/pull/953)

**Bug Fixes**

- Fix `activatePrecompiles`, PR [#797](https://github.com/ethereumjs/ethereumjs-vm/pull/797)
- Strip zeros when putting contract storage in StateManager, PR [#880](https://github.com/ethereumjs/ethereumjs-vm/pull/880)
- Two bug fixes along `istanbul` `SSTORE` gas calculation, PR [#870](https://github.com/ethereumjs/ethereumjs-vm/pull/870)
- Security fixes by `mcl-wasm` package dependency update, PR [#955](https://github.com/ethereumjs/ethereumjs-vm/pull/955)

## 5.0.0-rc.1 - 2020-11-19

This is the first release candidate towards a final library release, see [beta.2](https://github.com/ethereumjs/ethereumjs-vm/releases/tag/%40ethereumjs%2Fvm%405.0.0-beta.2) and especially [beta.1](https://github.com/ethereumjs/ethereumjs-vm/releases/tag/%40ethereumjs%2Fvm%405.0.0-beta.1) release notes for an overview on the full changes since the last publicly released version.

- Security fixes by `mcl-wasm` package dependency update, PR [#955](https://github.com/ethereumjs/ethereumjs-vm/pull/955)
- On-demand state and blockchain test runs for all hardforks triggered by PR label, PR [#951](https://github.com/ethereumjs/ethereumjs-vm/pull/951) 
- Dropped `ethereumjs-testing` dev dependency, PR [#953](https://github.com/ethereumjs/ethereumjs-vm/pull/953)

## 5.0.0-beta.2 - 2020-11-12

This is the second beta release towards a final library release, see [beta.1 release notes](https://github.com/ethereumjs/ethereumjs-vm/releases/tag/%40ethereumjs%2Fvm%405.0.0-beta.1) for an overview on the full changes since the last publicly released version.

- Fixed `SSTORE` gas calculation on `constantinople`, PR [#931](https://github.com/ethereumjs/ethereumjs-vm/pull/931)
- Visibility cleanup (Renaming and/or code docs additions) for class members not being part of the API, PR [#925](https://github.com/ethereumjs/ethereumjs-vm/pull/925)

## 5.0.0-beta.1 - 2020-10-22

### New Package Name

**Attention!** This new version is part of a series of EthereumJS releases all moving to a new scoped package name format. In this case the library is renamed as follows:

- `ethereumjs-vm` -> `@ethereumjs/vm`

Please update your library references accordingly or install with:

```shell
npm i @ethereumjs/vm
```

### Support for all current Hardforks / HF API Changes

This is the first release of the VM which supports all hardforks
currently applied on mainnet starting with the support of the
Frontier HF rules all along up to MuirGlacier. 🎉

The following HFs have been added:

- **Spurious Dragon**,
  PR [#791](https://github.com/ethereumjs/ethereumjs-vm/pull/791)
- **Tangerine Whistle**,
  PR [#807](https://github.com/ethereumjs/ethereumjs-vm/pull/807)
- **DAO**,
  PR [#843](https://github.com/ethereumjs/ethereumjs-vm/pull/843)
- **Homestead**,
  PR [#815](https://github.com/ethereumjs/ethereumjs-vm/pull/815)
- **Frontier**,
  PR [#828](https://github.com/ethereumjs/ethereumjs-vm/pull/828)

A VM with the specific HF rules (on the chain provided) can be instantiated
by passing in a `Common` instance:

```typescript
import VM from '@ethereumjs/vm'
import Common from '@ethereumjs/common'

const common = new Common({ chain: 'mainnet', hardfork: 'spuriousDragon' })
const vm = new VM({ common })
```

**Breaking**: The default HF from the VM has been updated from `petersburg` to `istanbul`.
The HF setting is now automatically taken from the HF set for `Common.DEAULT_HARDFORK`,
see PR [#906](https://github.com/ethereumjs/ethereumjs-vm/pull/906).

**Breaking**: Please note that the options to directly pass in
`chain` and `hardfork` strings have been removed to simplify the API.
Providing a `Common` instance is now the only way to change
the chain setup, see PR [#863](https://github.com/ethereumjs/ethereumjs-vm/pull/863)

### Berlin HF Support / HF-independent EIPs

This releases adds support for subroutines (`EIP-2315`) which gets
activated under the `berlin` HF setting which can now be used
as a `hardfork` instantiation option, see
PR [#754](https://github.com/ethereumjs/ethereumjs-vm/pull/754).

**Attention!** Berlin HF support is still considered experimental
and implementations can change on non-major VM releases!

Support for BLS12-381 precompiles (`EIP-2537`) is added as an independent EIP
implementation - see PR [#785](https://github.com/ethereumjs/ethereumjs-vm/pull/785) -
since there is still an ongoing discussion on taking this EIP in for Berlin or
using a more generalized approach on curve computation with the Ethereum EVM
(`evm384` by the eWASM team).

Another new EIP added is the `EIP-2929` with gas cost increases for state access
opcodes, see PR [#889](https://github.com/ethereumjs/ethereumjs-vm/pull/889).

These integrations come along with an API addition to the VM to support the activation
of specific EIPs, see PR [#856](https://github.com/ethereumjs/ethereumjs-vm/pull/856),
PR [#869](https://github.com/ethereumjs/ethereumjs-vm/pull/869) and
PR [#872](https://github.com/ethereumjs/ethereumjs-vm/pull/872).

This API can be used as follows:

```typescript
import Common from '@ethereumjs/common'
import VM from '@ethereumjs/vm'

const common = new Common({ chain: 'mainnet', eips: [2537] })
const vm = new VM({ common })
```

### API Change: New Major Library Versions

The following `EthereumJS` libraries which are used within the VM internally
and can be passed in on instantiation have been updated to new major versions.

- `merkle-patricia-tree` `v3` (VM option `state`) -> `merkle-patricia-tree` `v4`,
  PR [#787](https://github.com/ethereumjs/ethereumjs-vm/pull/787)
- `ethereumjs-blockchain` `v4`-> `@ethereumjs/blockchain` `v5`,
  PR [#833](https://github.com/ethereumjs/ethereumjs-vm/pull/833)
- `ethereumjs-common` `v1` -> `@ethereumjs/common` `v2`

**Breaking**: If you pass in instances of these libraries to the VM please make sure to
update these library versions as stated. Please also take a note on the
package name changes!

All these libraries are now written in `TypeScript` and use promises instead of
callbacks for accessing their APIs.

### New StateManager Interface / StateManager API Changes

There is now a new `TypeScript` interface for the `StateManager`, see
PR [#763](https://github.com/ethereumjs/ethereumjs-vm/pull/763). If you are
using a custom `StateManager` you can use this interface to get better
assurance that you are using a `StateManager` which conforms with the current
`StateManager` API and will run in the VM without problems.

The integration of this new interface is highly encouraged since this release
also comes with `StateManager` API changes. Usage of the old
[ethereumjs-account](https://github.com/ethereumjs/ethereumjs-account) package
(this package will be retired) has been replaced by the new
[Account class](https://github.com/ethereumjs/ethereumjs-util/blob/master/docs/modules/_account_.md)
from the `ethereumjs-util` package. This affects all `Account` related
`StateManager` methods, see PR [#911](https://github.com/ethereumjs/ethereumjs-vm/pull/911).

The Util package also introduces a new 
[Address class](https://github.com/ethereumjs/ethereumjs-util/blob/master/docs/modules/_address_.md).
This class replaces all current `Buffer` inputs on `StateManager` methods representing an address.

### Dual ES5 and ES2017 Builds

We significantly updated our internal tool and CI setup along the work on 
PR [#913](https://github.com/ethereumjs/ethereumjs-vm/pull/913) with an update to `ESLint` from `TSLint` 
for code linting and formatting and the introduction of a new build setup.

Packages now target `ES2017` for Node.js builds (the `main` entrypoint from `package.json`) and introduce
a separate `ES5` build distributed along using the `browser` directive as an entrypoint, see
PR [#921](https://github.com/ethereumjs/ethereumjs-vm/pull/921). This will result
in performance benefits for Node.js consumers, see [here](https://github.com/ethereumjs/merkle-patricia-tree/pull/117) for a releated discussion.

### Other Changes

**Changes and Refactoring**

- Group opcodes based upon hardfork,
  PR [#798](https://github.com/ethereumjs/ethereumjs-vm/pull/798)
- Split opcodes logic into codes, fns, and utils files,
  PR [#896](https://github.com/ethereumjs/ethereumjs-vm/pull/896)
- Group precompiles based upon hardfork,
  PR [#783](https://github.com/ethereumjs/ethereumjs-vm/pull/783)
- **Breaking:** the `step` event now emits an `ethereumjs-util`
[Account](https://github.com/ethereumjs/ethereumjs-util/blob/master/docs/modules/_account_.md)
object instead of an [ethereumjs-account](https://github.com/ethereumjs/ethereumjs-account)
(package retired) object
- **Breaking:** `NewContractEvent` now emits an `address` of 
  type `Address` (see `ethereumjs-util`) instead of a `Buffer`,
  PR [#919](https://github.com/ethereumjs/ethereumjs-vm/pull/919)
- **Breaking:** `EVMResult` now returns a `createdAddress` of
  type `Address` (see `ethereumjs-util`) instead of a `Buffer`,
  PR [#919](https://github.com/ethereumjs/ethereumjs-vm/pull/919)
- **Breaking:** `RunTxResult` now returns a `createdAddress` of
  type `Address` (see `ethereumjs-util`) instead of a `Buffer`,
  PR [#919](https://github.com/ethereumjs/ethereumjs-vm/pull/919)
- **Breaking:** `RunCallOpts` now expects `origin`, `caller` and
  `to` inputs to be of
  type `Address` (see `ethereumjs-util`) instead of a `Buffer`,
  PR [#919](https://github.com/ethereumjs/ethereumjs-vm/pull/919)
- **Breaking:** `RunCodeOpts` now expects `origin`, `caller` and
  `address` inputs to be of
  type `Address` (see `ethereumjs-util`) instead of a `Buffer`,
  PR [#919](https://github.com/ethereumjs/ethereumjs-vm/pull/919)
- Make `memory.ts` use Buffers instead of Arrays,
  PR [#850](https://github.com/ethereumjs/ethereumjs-vm/pull/850)
<<<<<<< HEAD
- The `afterBlock` event has been changed from emitting an Object of shape { receipts, results } to RunBlockResult,
  PR [#853](https://github.com/ethereumjs/ethereumjs-vm/pull/853)
=======
- Use `Map` for `OpcodeList` and `opcode` handlers,
  PR [#852](https://github.com/ethereumjs/ethereumjs-vm/pull/852)
- Compare buffers directly,
  PR [#851](https://github.com/ethereumjs/ethereumjs-vm/pull/851)
- Moved gas base fees from VM to Common,
  PR [#806](https://github.com/ethereumjs/ethereumjs-vm/pull/806)
- Return precompiles on `getPrecompile()` based on hardfork,
  PR [#783](https://github.com/ethereumjs/ethereumjs-vm/pull/783)
- Removed `async` dependency,
  PR [#779](https://github.com/ethereumjs/ethereumjs-vm/pull/779)
- Updated `ethereumjs-util` to v7,
  PR [#748](https://github.com/ethereumjs/ethereumjs-vm/pull/748)

**CI and Test Improvements**

- New benchmarking tool for the VM, CI integration on GitHub actions,
  PR [#794](https://github.com/ethereumjs/ethereumjs-vm/pull/794) and
  PR [#830](https://github.com/ethereumjs/ethereumjs-vm/pull/830)
- Various updates, fixes and refactoring work on the test runner,
  PR [#752](https://github.com/ethereumjs/ethereumjs-vm/pull/752) and
  PR [#849](https://github.com/ethereumjs/ethereumjs-vm/pull/849)
- Integrated `ethereumjs-testing` code logic into VM for more
  flexible future test load optimizations,
  PR [#808](https://github.com/ethereumjs/ethereumjs-vm/pull/808)
- Transition VM tests to TypeScript,
  PR [#881](https://github.com/ethereumjs/ethereumjs-vm/pull/881) and
  PR [#882](https://github.com/ethereumjs/ethereumjs-vm/pull/882)
>>>>>>> a06ebded

**Bug Fixes**

- Fix `activatePrecompiles`,
  PR [#797](https://github.com/ethereumjs/ethereumjs-vm/pull/797)
- Strip zeros when putting contract storage in StateManager,
  PR [#880](https://github.com/ethereumjs/ethereumjs-vm/pull/880)
- Two bug fixes along `istanbul` `SSTORE` gas calculation,
  PR [#870](https://github.com/ethereumjs/ethereumjs-vm/pull/870)

## [4.2.0] - 2020-05-06

**Additions**

- Add `codeAddress` to VMs `step` event,
  PR [#651](https://github.com/ethereumjs/ethereumjs-vm/pull/651)
- Support for `skipNonce` and `skipBalance` tx options in `runBlock`,
  PR [#663](https://github.com/ethereumjs/ethereumjs-vm/pull/663)
- Add `init()` method to prevent race conditions,
  PR [#665](https://github.com/ethereumjs/ethereumjs-vm/pull/665)

**Removals**

- Remove `PStateManager` (`StateManager` now uses Promises by default),
  PR [#719](https://github.com/ethereumjs/ethereumjs-vm/pull/719)

**Bug Fixes**

- Explicitly duplicate EVMs stack items to ensure these do not get accidentally modified internally,
  PR [#733](https://github.com/ethereumjs/ethereumjs-vm/pull/733)

**Other changes**

- Refactor opcodes,
  PR [#664](https://github.com/ethereumjs/ethereumjs-vm/pull/664)

## [4.1.3] - 2020-01-09

This release fixes a critical bug preventing the `MuirGlacier` release `4.1.2`
working properly, an update is mandatory if you want a working installation.

**Bug Fixes**

- Fixed `getOpcodesForHF()` opcode selection for any HF > Istanbul,
  PR [#647](https://github.com/ethereumjs/ethereumjs-vm/pull/647)

**Test Related Changes**

- Switched from `Coveralls` to `Codecov` (monorepo preparation, coverage
  reports on PRs),
  PR [#646](https://github.com/ethereumjs/ethereumjs-vm/pull/646)
- Added nightly `StateTests` runs,
  PR [#639](https://github.com/ethereumjs/ethereumjs-vm/pull/639)
- Run consensus tests on `MuirGlacier`,
  PR [#648](https://github.com/ethereumjs/ethereumjs-vm/pull/648)

[4.1.3]: https://github.com/ethereumjs/ethereumjs-vm/compare/%40ethereumjs%2Fvm%404.1.2...%40ethereumjs%2Fvm%404.1.3

## [4.1.2] - 2019-12-19 [DEPRECATED]

**Deprecation Notice**: This is a broken release containing a critical bug
affecting all installations using the `MuirGlacier` HF option. Please update
to the `4.1.3` release.

Release adds support for the `MuirGlacier` hardfork by updating relevant
dependencies:

- `ethereumjs-tx`:
  [v2.1.2](https://github.com/ethereumjs/ethereumjs-tx/releases/tag/v2.1.2)
- `ethereumjs-block`:
  [v2.2.2](https://github.com/ethereumjs/ethereumjs-block/releases/tag/v2.2.2)
- `ethereumjs-blockchain`:
  [v4.0.3](https://github.com/ethereumjs/ethereumjs-blockchain/releases/tag/v4.0.3)
- `ethereumjs-common`:
  [v1.5.0](https://github.com/ethereumjs/ethereumjs-common/releases/tag/v1.5.0)

Other changes:

- Upgraded `ethereumjs-util` to `v6.2.0`,
  PR [#621](https://github.com/ethereumjs/ethereumjs-vm/pull/621)
- Removed outdated cb param definition in `runBlockchain`,
  PR [#623](https://github.com/ethereumjs/ethereumjs-vm/pull/623)
- Properly output zero balance in `examples/run-transactions-complete`,
  PR [#624](https://github.com/ethereumjs/ethereumjs-vm/pull/624)

[4.1.2]: https://github.com/ethereumjs/ethereumjs-vm/compare/%40ethereumjs%2Fvm%404.1.1...%40ethereumjs%2Fvm%404.1.2

## [4.1.1] - 2019-11-19

First stable `Istanbul` release passing all `StateTests` and `BlockchainTests`
from the official Ethereum test suite
[v7.0.0-beta.1](https://github.com/ethereum/tests/releases/tag/v7.0.0-beta.1).
Test suite conformance have been reached along work on
PR [#607](https://github.com/ethereumjs/ethereumjs-vm/pull/607) (thanks @s1na!)
and there were several fixes along the way, so it is strongly recommended that
you upgrade from the first `beta` `Istanbul` release `v4.1.0`.

**Istanbul Related Fixes**

- Refund counter has been moved from the `EEI` to the `EVM` module,
  PR [#612](https://github.com/ethereumjs/ethereumjs-vm/pull/612), `gasRefund`
  is re-added to the `execResult` in the `EVM` module at the end of message
  execution in `EVM` to remain (for the most part) backwards-compatible in the
  release
- Fixed `blake2f` precompile for rounds > `0x4000000`
- Fixed issues causing `RevertPrecompiled*` test failures
- Fixed an issue where the `RIPEMD` precompile has to remain _touched_ even
  when the call reverts and be considered for deletion,
  see [EIP issue #716](https://github.com/ethereum/EIPs/issues/716) for context
- Updated `ethereumjs-block` to `v2.2.1`
- Updated `ethereumjs-blockchain` to `v4.0.2`
- Limited `ethereumjs-util` from `^6.1.0` to `~6.1.0`
- Hardfork-related fixes in test runners and test utilities

**Other Changes**

- Introduction of a new caching mechanism to cache calls towards `promisify`
  being present in hot paths (performance optimization),
  PR [#600](https://github.com/ethereumjs/ethereumjs-vm/pull/600)
- Renamed some missing `result.return` to `result.returnValue` on `EVM`
  execution in examples,
  PR [#604](https://github.com/ethereumjs/ethereumjs-vm/pull/604)
- Improved event documentation,
  PR [#601](https://github.com/ethereumjs/ethereumjs-vm/pull/601)

[4.1.1]: https://github.com/ethereumjs/ethereumjs-vm/compare/%40ethereumjs%2Fvm%404.1.0...%40ethereumjs%2Fvm%404.1.1

## [4.1.0] - 2019-09-12

This is the first feature-complete `Istanbul` release, containing implementations
for all 6 EIPs, see the HF meta EIP [EIP-1679](https://eips.ethereum.org/EIPS/eip-1679)
for an overview. Beside this release contains further unrelated features as
well as bug fixes.

Note that `Istanbul` support is still labeled as `beta`. All implementations
have only basic test coverage since the official Ethereum consensus tests are
not yet merged. There might be also last minute changes to EIPs during the
testing period.

**Istanbul Summary**

See the VM `Istanbul` hardfork meta issue
[#501](https://github.com/ethereumjs/ethereumjs-vm/issues/501) for a summary
on all the changes.

Added EIPs:

- [EIP-152](https://eips.ethereum.org/EIPS/eip-152): Blake 2b `F` precompile,
  PR [#584](https://github.com/ethereumjs/ethereumjs-vm/pull/584)
- [EIP-1108](https://eips.ethereum.org/EIPS/eip-1108): Reduce `alt_bn128`
  precompile gas costs,  
  PR [#540](https://github.com/ethereumjs/ethereumjs-vm/pull/540)
  (already released in `v4.0.0`)
- [EIP-1344](https://eips.ethereum.org/EIPS/eip-1344): Add ChainID Opcode,
  PR [#572](https://github.com/ethereumjs/ethereumjs-vm/pull/572)
- [EIP-1884](https://eips.ethereum.org/EIPS/eip-1884): Trie-size-dependent
  Opcode Repricing,
  PR [#581](https://github.com/ethereumjs/ethereumjs-vm/pull/581)
- [EIP-2200](https://eips.ethereum.org/EIPS/eip-2200): Rebalance net-metered
  SSTORE gas costs,
  PR [#590](https://github.com/ethereumjs/ethereumjs-vm/pull/590)

**Other Features**

- Two new event types `beforeMessage` and `afterMessage`, emitting a `Message`
  before and an `EVMResult` after running a `Message`, see also the
  [updated section](https://github.com/ethereumjs/ethereumjs-vm#vms-tracing-events)
  in the `README` on this,
  PR [#577](https://github.com/ethereumjs/ethereumjs-vm/pull/577)

**Bug Fixes**

- Transaction error strings should not contain multiple consecutive whitespace
  characters, this has been fixed,
  PR [#578](https://github.com/ethereumjs/ethereumjs-vm/pull/578)
- Fixed `vm.stateManager.generateCanonicalGenesis()` to produce a correct
  genesis block state root (in particular for the `Goerli` testnet),
  PR [#589](https://github.com/ethereumjs/ethereumjs-vm/pull/589)

**Refactoring / Docs**

- Preparation for separate lists of opcodes for the different HFs,
  PR [#582](https://github.com/ethereumjs/ethereumjs-vm/pull/582),
  see also follow-up
  PR [#592](https://github.com/ethereumjs/ethereumjs-vm/pull/592) making this
  list a property of the VM instance
- Clarification in the docs for the behavior of the `activatePrecompiles`
  VM option,
  PR [#595](https://github.com/ethereumjs/ethereumjs-vm/pull/595)

[4.1.0]: https://github.com/ethereumjs/ethereumjs-vm/compare/%40ethereumjs%2Fvm%404.0.0...%40ethereumjs%2Fvm%404.1.0

## [4.0.0] - 2019-08-06

First `TypeScript` based VM release, other highlights:

- New Call and Code Loop Structure / EVM Encapsulation
- EEI for Environment Communication
- Istanbul Process Start
- Promise-based API

See [v4.0.0-beta.1](https://github.com/ethereumjs/ethereumjs-vm/releases/tag/v4.0.0-beta.1)
release for full release notes.

**Changes since last beta**

- Simplification of execution results,
  PR [#551](https://github.com/ethereumjs/ethereumjs-vm/pull/551)
- Fix error propagation in `Cache.flush()` method from `StateManager`,
  PR [#562](https://github.com/ethereumjs/ethereumjs-vm/pull/562)
- `StateManager` storage key length validation (now throws on addresses not
  having a 32-byte length),
  PR [#565](https://github.com/ethereumjs/ethereumjs-vm/pull/565)

[4.0.0]: https://github.com/ethereumjs/ethereumjs-vm/compare/%40ethereumjs%2Fvm%404.0.0...%40ethereumjs%2Fta.1...v4.0.0

## [4.0.0-beta.1] - 2019-06-19

Since changes in this release are pretty deep reaching and broadly distributed,
we will first drop out one or several `beta` releases until we are confident on
both external API as well as inner structural changes. See
[v4 branch](https://github.com/ethereumjs/ethereumjs-vm/pull/479) for some
major entry point into the work on the release.

It is highly recommended that you do some testing of your library against this
and following `beta` versions and give us some feedback!

These will be the main release notes for the `v4` feature updates, subsequent
`beta` releases and the final release will just publish the delta changes and
point here for reference.

Breaking changes in the release notes are preeceeded with `[BREAKING]`, do a
search for an overview.

The outstanding work of [@s1na](https://github.com/s1na) has to be mentioned
here. He has done the very large portion of the coding and without him this
release wouldn't have been possible. Thanks Sina! 🙂

So what's new?

### TypeScript

This is the first `TypeScript` release of the VM (yay! 🎉).

`TypeScript` handles `ES6` transpilation
[a bit differently](https://github.com/Microsoft/TypeScript/issues/2719) (at the
end: cleaner) than `babel` so `require` syntax of the library slightly changes to:

```javascript
const VM = require('ethereumjs-vm').default
```

The library now also comes with **type declaration files** distributed along
with the package published.

##### Relevant PRs

- Preparation, migration of `Bloom`, `Stack` and `Memory`,
  PR [#495](https://github.com/ethereumjs/ethereumjs-vm/pull/495)
- `StateManager` migration,
  PR [#496](https://github.com/ethereumjs/ethereumjs-vm/pull/496)
- Migration of precompiles, opcode list, `EEI`, `Message`, `TxContext` to
  `TypeScript`, PR [#497](https://github.com/ethereumjs/ethereumjs-vm/pull/497)
- Migration of `EVM` (old: `Interpreter`) and exceptions,
  PR [#504](https://github.com/ethereumjs/ethereumjs-vm/pull/504)
- Migration of `Interpreter` (old: `Loop`),
  PR [#505](https://github.com/ethereumjs/ethereumjs-vm/pull/505)
- Migration of `opFns` (opcode implementations),
  PR [#506](https://github.com/ethereumjs/ethereumjs-vm/pull/506)
- Migration of the main `index.js` `VM` class,
  PR [#507](https://github.com/ethereumjs/ethereumjs-vm/pull/507)
- Migration of `VM.runCode()`,
  PR [#508](https://github.com/ethereumjs/ethereumjs-vm/pull/508)
- Migration of `VM.runCall()`,
  PR [#510](https://github.com/ethereumjs/ethereumjs-vm/pull/510)
- Migration of `VM.runTx()`,
  PR [#511](https://github.com/ethereumjs/ethereumjs-vm/pull/511)
- Migration of `VM.runBlock()`,
  PR [#512](https://github.com/ethereumjs/ethereumjs-vm/pull/512)
- Migration of `VM.runBlockchain()`,
  PR [#517](https://github.com/ethereumjs/ethereumjs-vm/pull/517)
- `TypeScript` finalization PR, config switch,
  PR [#518](https://github.com/ethereumjs/ethereumjs-vm/pull/518)
- Doc generation via `TypeDoc`,
  PR [#522](https://github.com/ethereumjs/ethereumjs-vm/pull/522)

### EVM Modularization and Structural Refactoring

##### New Call and Code Loop Structure / EVM Encapsulation

This release switches to a new class based and promisified structure for
working down VM calls and running through code loops, and encapsulates this
logic to be bound to the specific `EVM` (so the classical Ethereum Virtual Machine)
implementation in the
[evm](https://github.com/ethereumjs/ethereumjs-vm/tree/master/lib/evm) module,
opening the way for a future parallel `eWASM` additional implementation.

This new logic is mainly handled by the two new classes `EVM` (old: `Interpreter`)
and `Interpreter` (old: `Loop`),
see PR [#483](https://github.com/ethereumjs/ethereumjs-vm/pull/483)
for the initial work on this. The old `VM.runCall()` and `VM.runCode()`
methods are just kept as being wrappers and will likely be deprecated on future
releases once the inner API structure further stabilizes.

This new structure should make extending the VM by subclassing and
adopting functionality much easier, e.g. by changing opcode functionality or adding
custom onces by using an own `Interpreter.getOpHandler()` implementation. You are
highly encouraged to play around, see what you can do and give us feedback on
possibilities and limitations.

#### EEI for Environment Communication

For interacting with the blockchain environment there has been introduced a
dedicated `EEI` (Ethereum Environment Interface) module closely resembling the
respective
[EEI spec](https://github.com/ewasm/design/blob/master/eth_interface.md), see
PR [#486](https://github.com/ethereumjs/ethereumjs-vm/pull/486) for the initial
work.

This makes handling of environmental data by the VM a lot cleaner and transparent
and should as well allow for much easier extension and modification.

##### Changes

- Detached precompiles from the VM,
  PR [#492](https://github.com/ethereumjs/ethereumjs-vm/pull/492)
- Subdivided `runState`, refactored `Interpreter` (old: `Loop`),
  PR [#498](https://github.com/ethereumjs/ethereumjs-vm/pull/498)
- [BREAKING] Dropped `emitFreeLogs` flag, to replace it is suggested to
  implement by inheriting `Interpreter` (old: `Loop`),
  PR [#498](https://github.com/ethereumjs/ethereumjs-vm/pull/498)
- Split `EVM.executeMessage()` with `EVM.executeCall()` and
  `EVM.executeCreate()` for `call` and `create` specific logic
  (old names: `Interpreter.[METHOD_NAME]()`),
  PR [#499](https://github.com/ethereumjs/ethereumjs-vm/pull/499)
- Further simplification of `Interpreter`/`EVM`
  (old: `Loop`/`Interpreter`) structure,
  PR [#506](https://github.com/ethereumjs/ethereumjs-vm/pull/506)
- [BREAKING] Dropped `VM.runJit()` in favor of direct handling in
  `EVM` (old: `Interpreter`),
  officially not part of the external API but mentioning just in case,
  PR [#515](https://github.com/ethereumjs/ethereumjs-vm/pull/515)
- Removed `StorageReader`, moved logic to `StateManager`,
  [#534](https://github.com/ethereumjs/ethereumjs-vm/pull/534)

### Istanbul Process Start

With this release we start the `Istanbul` hardfork integration process and
have activated the `istanbul` `hardfork` option for the constructor.

This is meant to be used experimentation and reference implementations, we have made
a start with integrating draft [EIP-1108](https://eips.ethereum.org/EIPS/eip-1108)
`Istanbul` candidate support reducing the gas costs for `alt_bn128` precompiles,
see PR [#539](https://github.com/ethereumjs/ethereumjs-vm/issues/539) for
implementation details.

Note that this is still very early in the process since no EIP in a final
state is actually accepted for being included into `Istanbul` on the time of
release. The `v4` release series will be kept as an experimental series
during the process with breaking changes introduced along the way without too
much notice, so be careful and tighten the VM dependency if you want to give
your users the chance for some early experimentation with some specific
implementation state.

Once scope of `Istanbul` as well as associated EIPs are finalized a stable
`Istanbul` VM version will be released as a subsequent major release.

### Code Modernization and Version Updates

The main API with the `v4` release switches from being `callback` based to
using promises,
see PR [#546](https://github.com/ethereumjs/ethereumjs-vm/pull/546).

Here is an example for changed API call `runTx`.

Old `callback`-style invocation:

```javascript
vm.runTx(
  {
    tx: tx,
  },
  function (err, result) {
    if (err) {
      // Handle errors appropriately
    }
    // Do something with the result
  },
)
```

Promisified usage:

```javascript
try {
  let result = await vm.runTx({ tx: tx })
  // Do something with the result
} catch (err) {
  // handle errors appropriately
}
```

##### Code Modernization Changes

- Promisified internal usage of async opcode handlers,
  PR [#491](https://github.com/ethereumjs/ethereumjs-vm/pull/491)
- Promisified `runTx` internals,
  PR [#493](https://github.com/ethereumjs/ethereumjs-vm/pull/493)
- Promisified `runBlock` internals, restructure, reduced shared global state,
  PR [#494](https://github.com/ethereumjs/ethereumjs-vm/pull/494)

##### Version Updates

- Updated `ethereumjs-account` from `2.x` to `3.x`, part of
  PR [#496](https://github.com/ethereumjs/ethereumjs-vm/pull/496)

##### Features

- The VM now also supports a
  [Common](https://github.com/ethereumjs/ethereumjs-common)
  class instance for chain and HF setting,
  PRs [#525](https://github.com/ethereumjs/ethereumjs-vm/pull/525) and
  [#526](https://github.com/ethereumjs/ethereumjs-vm/pull/526)

##### Bug Fixes

- Fixed error message in `runTx()`,
  PR [#523](https://github.com/ethereumjs/ethereumjs-vm/pull/523)
- Changed default hardfork in `StateManager` to `petersburg`,
  PR [#524](https://github.com/ethereumjs/ethereumjs-vm/pull/524)
- Replaced `Object.assign()` calls and fixed type errors,
  PR [#529](https://github.com/ethereumjs/ethereumjs-vm/pull/529)

#### Development

- Significant blockchain test speed improvements,
  PR [#536](https://github.com/ethereumjs/ethereumjs-vm/pull/536)

[4.0.0-beta.1]: https://github.com/ethereumjs/ethereumjs-vm/compare/%40ethereumjs%2Fvm%403.0.0...%40ethereumjs%2Fvm%404.0.0-beta.1

## [3.0.0] - 2019-03-29

This release comes with a modernized `ES6`-class structured code base, some
significant local refactoring work regarding how `Stack` and `Memory`
are organized within the VM and it finalizes a first round of module structuring
now having separate folders for `bloom`, `evm` and `state` related code. The
release also removes some rarely used parts of the API (`hookedVM`, `VM.deps`).

All this is to a large extend preparatory work for a `v4.0.0` release which will
follow in the next months with `TypeScript` support and more system-wide
refactoring work leading to a more modular and expandable VM and providing the
ground for future `eWASM` integration. If you are interested in the release
process and want to take part in the refactoring discussion see the associated
issue [#455](https://github.com/ethereumjs/ethereumjs-vm/issues/455).

**VM Refactoring/Breaking Changes**

- New `Memory` class for evm memory manipulation,
  PR [#442](https://github.com/ethereumjs/ethereumjs-vm/pull/442)
- Refactored `Stack` manipulation in evm,
  PR [#460](https://github.com/ethereumjs/ethereumjs-vm/pull/460)
- Dropped `createHookedVm` (BREAKING), being made obsolete by the
  new `StateManager` API,
  PR [#451](https://github.com/ethereumjs/ethereumjs-vm/pull/451)
- Dropped `VM.deps` attribute (please require dependencies yourself if you
  used this),
  PR [#478](https://github.com/ethereumjs/ethereumjs-vm/pull/478)
- Removed `fakeBlockchain` class and associated tests,
  PR [#466](https://github.com/ethereumjs/ethereumjs-vm/pull/466)
- The `petersburg` hardfork rules are now run as default
  (before: `byzantium`),
  PR [#485](https://github.com/ethereumjs/ethereumjs-vm/pull/485)

**Modularization**

- Renamed `vm` module to `evm`, move `precompiles` to `evm` module,
  PR [#481](https://github.com/ethereumjs/ethereumjs-vm/pull/481)
- Moved `stateManager`, `storageReader` and `cache` to `state` module,
  [#443](https://github.com/ethereumjs/ethereumjs-vm/pull/443)
- Replaced static VM `logTable` with dynamic inline version in `EXP` opcode,
  [#450](https://github.com/ethereumjs/ethereumjs-vm/pull/450)

**Code Modernization/ES6**

- Converted `VM` to `ES6` class,
  PR [#478](https://github.com/ethereumjs/ethereumjs-vm/pull/478)
- Migrated `stateManager` and `storageReader` to `ES6` class syntax,
  PR [#452](https://github.com/ethereumjs/ethereumjs-vm/pull/452)

**Bug Fixes**

- Fixed a bug where `stateManager.setStateRoot()` didn't clear
  the `_storageTries` cache,
  PR [#445](https://github.com/ethereumjs/ethereumjs-vm/issues/445)
- Fixed longer output than return length in `CALL` opcode,
  PR [#454](https://github.com/ethereumjs/ethereumjs-vm/pull/454)
- Use `BN.toArrayLike()` instead of `BN.toBuffer()` (browser compatibility),
  PR [#458](https://github.com/ethereumjs/ethereumjs-vm/pull/458)
- Fixed tx value overflow 256 bits,
  PR [#471](https://github.com/ethereumjs/ethereumjs-vm/pull/471)

**Maintenance/Optimization**

- Use `BN` reduction context in `MODEXP` precompile,
  PR [#463](https://github.com/ethereumjs/ethereumjs-vm/pull/463)

**Documentation**

- Fixed API doc types for `Bloom` filter methods,
  PR [#439](https://github.com/ethereumjs/ethereumjs-vm/pull/439)

**Testing**

- New Karma browser testing for the API tests,
  PRs [#461](https://github.com/ethereumjs/ethereumjs-vm/pull/461),
  [#468](https://github.com/ethereumjs/ethereumjs-vm/pull/468)
- Removed unused parts and tests within the test setup,
  PR [#437](https://github.com/ethereumjs/ethereumjs-vm/pull/437)
- Fixed a bug using `--json` trace flag in the tests,
  PR [#438](https://github.com/ethereumjs/ethereumjs-vm/pull/438)
- Complete switch to Petersburg on tests, fix coverage,
  PR [#448](https://github.com/ethereumjs/ethereumjs-vm/pull/448)
- Added test for `StateManager.dumpStorage()`,
  PR [#462](https://github.com/ethereumjs/ethereumjs-vm/pull/462)
- Fixed `ecmul_0-3_5616_28000_96` (by test setup adoption),
  PR [#473](https://github.com/ethereumjs/ethereumjs-vm/pull/473)

[3.0.0]: https://github.com/ethereumjs/ethereumjs-vm/compare/%40ethereumjs%2Fvm%402.6.0...%40ethereumjs%2Fvm%403.0.0

## [2.6.0] - 2019-02-07

**Petersburg Support**

Support for the `Petersburg` (aka `constantinopleFix`) hardfork by integrating
`Petersburg` ready versions of associated libraries, see also
PR [#433](https://github.com/ethereumjs/ethereumjs-vm/pull/433):

- `ethereumjs-common` (chain and HF logic and helper functionality) [v1.1.0](https://github.com/ethereumjs/ethereumjs-common/releases/tag/v1.1.0)
- `ethereumjs-blockchain` [v3.4.0](https://github.com/ethereumjs/ethereumjs-blockchain/releases/tag/v3.4.0)
- `ethereumjs-block` [v2.2.0](https://github.com/ethereumjs/ethereumjs-block/releases)

To instantiate the VM with `Petersburg` HF rules set the `opts.hardfork`
constructor parameter to `petersburg`. This will run the VM on the new
Petersburg rules having removed the support for
[EIP 1283](https://eips.ethereum.org/EIPS/eip-1283).

**Goerli Readiness**

The VM is now also ready to execute on blocks from the final version of the
[Goerli](https://github.com/goerli/testnet) cross-client testnet and can
therefore be instantiated with `opts.chain` set to `goerli`.

**Bug Fixes**

- Fixed mixed `sync`/`async` functions in `cache`,
  PR [#422](https://github.com/ethereumjs/ethereumjs-vm/pull/422)
- Fixed a bug in `setStateroot` and caching by clearing the `stateManager` cache
  after setting the state root such that stale values are not returned,
  PR [#420](https://github.com/ethereumjs/ethereumjs-vm/pull/420)
- Fixed cache access on the hooked VM (_deprecated_),
  PR [#434](https://github.com/ethereumjs/ethereumjs-vm/pull/434)

**Refactoring**

Following changes might be relevant for you if you are hotfixing/monkey-patching
on parts of the VM:

- Moved `bloom` to its own directory,
  PR [#429](https://github.com/ethereumjs/ethereumjs-vm/pull/429)
- Moved `opcodes`, `opFns` and `logTable` to `lib/vm`,
  PR [#425](https://github.com/ethereumjs/ethereumjs-vm/pull/425)
- Converted `Bloom` to `ES6` class,
  PR [#428](https://github.com/ethereumjs/ethereumjs-vm/pull/428)
- Converted `Cache` to `ES6` class, added unit tests,
  PR [427](https://github.com/ethereumjs/ethereumjs-vm/pull/427)

[2.6.0]: https://github.com/ethereumjs/ethereumjs-vm/compare/%40ethereumjs%2Fvm%402.5.1...%40ethereumjs%2Fvm%402.6.0

## [2.5.1] - 2019-01-19

### Features

- Added `memoryWordCount` to the `step` event object,
  PR [#405](https://github.com/ethereumjs/ethereumjs-vm/pull/405)

### Bug Fixes

- Fixed a bug which caused an overwrite of the passed state trie (`opts.state`)
  when instantiating the library with the `opts.activatePrecompiles` option,
  PR [#415](https://github.com/ethereumjs/ethereumjs-vm/pull/415)
- Fixed error handling in `runCode` (in case `loadContract` fails),
  PR [#408](https://github.com/ethereumjs/ethereumjs-vm/pull/408)
- Fixed a bug in the `StateManager.generateGenesis()` function,
  PR [#400](https://github.com/ethereumjs/ethereumjs-vm/pull/400)

### Tests

- Upgraded `ethereumjs-blockchain` and `level` for test runs,
  PR [#414](https://github.com/ethereumjs/ethereumjs-vm/pull/414)
- Fixed issue when running code coverage on PRs from forks,
  PR [#402](https://github.com/ethereumjs/ethereumjs-vm/pull/402)

[2.5.1]: https://github.com/ethereumjs/ethereumjs-vm/compare/%40ethereumjs%2Fvm%402.5.0...%40ethereumjs%2Fvm%402.5.1

## [2.5.0] - 2018-11-21

This is the first release of the VM with full support for all `Constantinople` EIPs. It further comes along with huge improvements on consensus conformity and introduces the `Beta` version of a new `StateManager` API.

### Constantinople Support

For running the VM with `Constantinople` hardfork rules, set the [option](https://github.com/ethereumjs/ethereumjs-vm/blob/master/docs/index.md#vm) in the `VM` constructor `opts.hardfork` to `constantinople`. Supported hardforks are `byzantium` and `constantinople`, `default` setting will stay on `byzantium` for now but this will change in a future release.

Changes related to Constantinople:

- EIP 1283 `SSTORE`, see PR [#367](https://github.com/ethereumjs/ethereumjs-vm/pull/367)
- EIP 1014 `CREATE2`, see PR [#329](https://github.com/ethereumjs/ethereumjs-vm/pull/329)
- EIP 1052 `EXTCODEHASH`, see PR [#324](https://github.com/ethereumjs/ethereumjs-vm/pull/324)
- Constantinople ready versions of [ethereumjs-block](https://github.com/ethereumjs/ethereumjs-block/releases/tag/v2.1.0) and [ethereumjs-blockchain](https://github.com/ethereumjs/ethereumjs-blockchain/releases/tag/v3.3.0) dependencies (difficulty bomb delay), see PRs [#371](https://github.com/ethereumjs/ethereumjs-vm/pull/371), [#325](https://github.com/ethereumjs/ethereumjs-vm/pull/325)

### Consensus Conformity

This release is making a huge leap forward regarding consensus conformity, and even if you are not interested in `Constantinople` support at all, you should upgrade just for this reason. Some context: we couldn't run blockchain tests for a long time on a steady basis due to performance constraints and when we re-triggered a test run after quite some time with PR [#341](https://github.com/ethereumjs/ethereumjs-vm/pull/341) the result was a bit depressing with over 300 failing tests. Thanks to joined efforts from the community and core team members we could bring this down far quicker than expected and this is the first release for a long time which practically comes with complete consensus conformity - with just three recently added tests failing (see `skipBroken` list in `tests/tester.js`) and otherwise passing all blockchain tests and all state tests for both `Constantinople` and `Byzantium` rules. 🏆 🏆 🏆

Consensus Conformity related changes:

- Reset `selfdestruct` on `REVERT`, see PR [#392](https://github.com/ethereumjs/ethereumjs-vm/pull/392)
- Undo `Bloom` filter changes from PR [#295](https://github.com/ethereumjs/ethereumjs-vm/pull/295), see PR [#384](https://github.com/ethereumjs/ethereumjs-vm/pull/384)
- Fixes broken `BLOCKHASH` opcode, see PR [#381](https://github.com/ethereumjs/ethereumjs-vm/pull/381)
- Fix failing blockchain test `GasLimitHigherThan2p63m1`, see PR [#380](https://github.com/ethereumjs/ethereumjs-vm/pull/380)
- Stop adding `account` to `cache` when checking if it is empty, see PR [#375](https://github.com/ethereumjs/ethereumjs-vm/pull/375)

### State Manager Interface

The `StateManager` (`lib/stateManager.js`) - providing a high-level interface to account and contract data from the underlying state trie structure - has been completely reworked and there is now a close-to-being finalized API (currently marked as `Beta`) coming with its own [documentation](https://github.com/ethereumjs/ethereumjs-vm/blob/master/docs/stateManager.md).

This comes along with larger refactoring work throughout more-or-less the whole code base and the `StateManager` now completely encapsulates the trie structure and the cache backend used, see issue [#268](https://github.com/ethereumjs/ethereumjs-vm/issues/268) and associated PRs for reference. This will make it much easier in the future to bring along an own state manager serving special needs (optimized for memory and performance, run on mobile,...) by e.g. using a different trie implementation, cache or underlying storage or database backend.

We plan to completely separate the currently still integrated state manager into its own repository in one of the next releases, this will then be a breaking `v3.0.0` release. Discussion around a finalized interface (we might e.g. drop all genesis-releated methods respectively methods implemented in the `DefaultStateManager`) is still ongoing and you are very much invited to jump in and articulate your needs, just take e.g. the issue mentioned above as an entry point.

Change related to the new `StateManager` interface:

- `StateManager` interface simplification, see PR [#388](https://github.com/ethereumjs/ethereumjs-vm/pull/388)
- Make `StateManager` cache and trie private, see PR [#385](https://github.com/ethereumjs/ethereumjs-vm/pull/385)
- Remove vm accesses to `StateManager` `trie` and `cache`, see PR [#376](https://github.com/ethereumjs/ethereumjs-vm/pull/376)
- Remove explicit direct cache interactions, see PR [#366](https://github.com/ethereumjs/ethereumjs-vm/pull/366)
- Remove contract specific commit, see PR [#335](https://github.com/ethereumjs/ethereumjs-vm/pull/335)
- Fixed incorrect references to `trie` in tests, see PR [#345](https://github.com/ethereumjs/ethereumjs-vm/pull/345)
- Added `StateManager` API documentation, see PR [#393](https://github.com/ethereumjs/ethereumjs-vm/pull/393)

### New Features

- New `emitFreeLogs` option, allowing any contract to emit an unlimited quantity of events without modifying the block gas limit (default: `false`) which can be used in debugging contexts, see PRs [#378](https://github.com/ethereumjs/ethereumjs-vm/pull/378), [#379](https://github.com/ethereumjs/ethereumjs-vm/pull/379)

### Testing and Documentation

Beyond the reintegrated blockchain tests there is now a separate test suite to test the API of the library, see `tests/api`. This should largely reduce the risk of introducing new bugs on the API level on future changes, generally ease the development process by being able to develop against the specific tests and also allows using the tests as a reference for examples on how to use the API.

On the documentation side the API documentation has also been consolidated and there is now a unified and auto-generated [API documentation](https://github.com/ethereumjs/ethereumjs-vm/blob/master/docs/index.md) (previously being manually edited (and too often forgotten) in `README`).

- Added API tests for `index.js`, `StateManager`, see PR [#364](https://github.com/ethereumjs/ethereumjs-vm/pull/364)
- Added API Tests for `runJit` and `fakeBlockchain`, see PR [#331](https://github.com/ethereumjs/ethereumjs-vm/pull/331)
- Added API tests for `runBlockchain`, see PR [#336](https://github.com/ethereumjs/ethereumjs-vm/pull/336)
- Added `runBlock` API tests, see PR [#360](https://github.com/ethereumjs/ethereumjs-vm/pull/360)
- Added `runTx` API tests, see PR [#352](https://github.com/ethereumjs/ethereumjs-vm/pull/352)
- Added API Tests for the `Bloom` module, see PR [#330](https://github.com/ethereumjs/ethereumjs-vm/pull/330)
- New consistent auto-generated [API documentation](https://github.com/ethereumjs/ethereumjs-vm/blob/master/docs/index.md), see PR [#377](https://github.com/ethereumjs/ethereumjs-vm/pull/377)
- Blockchain tests now run by default on CI, see PR [#374](https://github.com/ethereumjs/ethereumjs-vm/pull/374)
- Switched from `istanbul` to `nyc`, see PR [#334](https://github.com/ethereumjs/ethereumjs-vm/pull/334)
- Usage of `sealEngine` in blockchain tests, see PR [#373](https://github.com/ethereumjs/ethereumjs-vm/pull/373)
- New `tap-spec` option to get a formatted test run result summary, see [README](https://github.com/ethereumjs/ethereumjs-vm#running-tests-with-a-reporterformatter), see PR [#363](https://github.com/ethereumjs/ethereumjs-vm/pull/363)
- Updates/fixes on the JSDoc comments, see PRs [#362](https://github.com/ethereumjs/ethereumjs-vm/pull/362), [#361](https://github.com/ethereumjs/ethereumjs-vm/pull/361)

### Bug Fixes and Maintenance

Some bug fix and maintenance updates:

- Fix error handling in `fakeBlockChain`, see PR [#320](https://github.com/ethereumjs/ethereumjs-vm/pull/320)
- Update of `ethereumjs-util` to [v6.0.0](https://github.com/ethereumjs/ethereumjs-util/releases/tag/v6.0.0), see PR [#369](https://github.com/ethereumjs/ethereumjs-vm/pull/369)

### Thank You

Special thanks to:

- @mattdean-digicatapult for his indefatigable work on the new StateManager interface and for fixing a large portion of the failing blockchain tests
- @rmeissner for the work on Constantinople
- @vpulim for jumping in so quickly and doing a reliable `SSTORE` implementation within 4 days
- @s1na for the new API test suite

Beyond this release contains contributions from the following people:
@jwasinger, @Agusx1211, @HolgerD77, @danjm, @whymarrh, @seesemichaelj, @kn

Thank you all very much, and thanks @axic for keeping an ongoing eye on overall library quality!

[2.5.0]: https://github.com/ethereumjs/ethereumjs-vm/compare/%40ethereumjs%2Fvm%402.4.0...%40ethereumjs%2Fvm%402.5.0

## [2.4.0] - 2018-07-27

With the `2.4.x` release series we now start to gradually add `Constantinople` features with the
bitwise shifting instructions from [EIP 145](https://eips.ethereum.org/EIPS/eip-145)
making the start being introduced in the `v2.4.0` release.

Since both the scope of the `Constantinople` hardfork as well as the state of at least some of the EIPs
to be included are not yet finalized, this is only meant for `EXPERIMENTAL` purposes, e.g. for developer
tools to give users early access and make themself familiar with dedicated features.

Once scope and EIPs from `Constantinople` are final we will target a `v2.5.0` release which will officially
introduce `Constantinople` support with all the changes bundled together.

Note that from this release on we also introduce new `chain` (default: `mainnet`) and `hardfork`
(default: `byzantium`) initialization parameters, which make use of our new [ethereumjs-common](https://github.com/ethereumjs/ethereumjs-common) library and in the future will allow
for parallel hardfork support from `Byzantium` onwards.

Since `hardfork` default might be changed or dropped in future releases, you might want to explicitly
set this to `byzantium` on your next update to avoid future unexpected behavior.

All the changes from this release:

**FEATURES/FUNCTIONALITY**

- Improved chain and fork support, see PR [#304](https://github.com/ethereumjs/ethereumjs-vm/pull/304)
- Support for the `Constantinople` bitwise shifiting instructions `SHL`, `SHR` and `SAR`, see PR [#251](https://github.com/ethereumjs/ethereumjs-vm/pull/251)
- New `newContract` event which can be used to do interrupting tasks on contract/address creation, see PR [#306](https://github.com/ethereumjs/ethereumjs-vm/pull/306)
- Alignment of behavior of bloom filter hashing to go along with mainnet compatible clients _BREAKING_, see PR [#295](https://github.com/ethereumjs/ethereumjs-vm/pull/295)

**UPDATES/TESTING**

- Usage of the latest `rustbn.js` API, see PR [#312](https://github.com/ethereumjs/ethereumjs-vm/pull/312)
- Some cleanup in precompile error handling, see PR [#318](https://github.com/ethereumjs/ethereumjs-vm/pull/318)
- Some cleanup for `StateManager`, see PR [#266](https://github.com/ethereumjs/ethereumjs-vm/pull/266)
- Renaming of `util.sha3` usages to `util.keccak256` and bump `ethereumjs-util` to `v5.2.0` (you should do to if you use `ethereumjs-util`)
- Parallel testing of the`Byzantium` and `Constantinople` state tests, see PR [#317](https://github.com/ethereumjs/ethereumjs-vm/pull/317)
- For lower build times our CI configuration now runs solely on `CircleCI` and support for `Travis` have been dropped, see PR [#316](https://github.com/ethereumjs/ethereumjs-vm/pull/316)

**BUG FIXES**

- Programmatic runtime errors in the VM execution context (within an opcode) are no longer absorbed and displayed as a VMError but explicitly thrown, allowing for easier discovery of implementation bugs, see PR [#307](https://github.com/ethereumjs/ethereumjs-vm/pull/307)
- Fix of the `Bloom.check()` method not working properly, see PR [#311](https://github.com/ethereumjs/ethereumjs-vm/pull/311)
- Fix a bug when `REVERT` is used within a `CREATE` context, see PR [#297](https://github.com/ethereumjs/ethereumjs-vm/pull/297)
- Fix a bug in `FakeBlockChain` error handing, see PR [#320](https://github.com/ethereumjs/ethereumjs-vm/pull/320)

[2.4.0]: https://github.com/ethereumjs/ethereumjs-vm/compare/%40ethereumjs%2Fvm%402.3.5...%40ethereumjs%2Fvm%402.4.0

## [2.3.5] - 2018-04-25

- Fixed `BYTE` opcode return value bug, PR [#293](https://github.com/ethereumjs/ethereumjs-vm/pull/293)
- Clean up touched-accounts management in `StateManager`, PR [#287](https://github.com/ethereumjs/ethereumjs-vm/pull/287)
- New `stateManager.copy()` function, PR [#276](https://github.com/ethereumjs/ethereumjs-vm/pull/276)
- Updated Circle CI configuration to 2.0 format, PR [#292](https://github.com/ethereumjs/ethereumjs-vm/pull/292)

[2.3.5]: https://github.com/ethereumjs/ethereumjs-vm/compare/%40ethereumjs%2Fvm%402.3.4...%40ethereumjs%2Fvm%402.3.5

## [2.3.4] - 2018-04-06

- Support of external statemanager in VM constructor (experimental), PR [#264](https://github.com/ethereumjs/ethereumjs-vm/pull/264)
- `ES5` distribution on npm for better toolchain compatibility, PR [#281](https://github.com/ethereumjs/ethereumjs-vm/pull/281)
- `allowUnlimitedContractSize` VM option for debugging purposes, PR [#282](https://github.com/ethereumjs/ethereumjs-vm/pull/282)
- Added `gasRefund` to transaction results, PR [#284](https://github.com/ethereumjs/ethereumjs-vm/pull/284)
- Test coverage / coveralls support for the library, PR [#270](https://github.com/ethereumjs/ethereumjs-vm/pull/270)
- Properly calculate totalgas for large return values, PR [#275](https://github.com/ethereumjs/ethereumjs-vm/pull/275)
- Improve iterateVm check output after step hook, PR [#279](https://github.com/ethereumjs/ethereumjs-vm/pull/279)

[2.3.4]: https://github.com/ethereumjs/ethereumjs-vm/compare/%40ethereumjs%2Fvm%402.3.3...%40ethereumjs%2Fvm%402.3.4

## [2.3.3] - 2018-02-02

- Reworked memory expansion/access for opcodes, PR [#174](https://github.com/ethereumjs/ethereumjs-vm/pull/174) (fixes consensus bugs on
  large numbers >= 53 bit for opcodes using memory location)
- Keep stack items as bn.js instances (arithmetic performance increases), PRs [#159](https://github.com/ethereumjs/ethereumjs-vm/pull/159), [#254](https://github.com/ethereumjs/ethereumjs-vm/pull/254) and [#256](https://github.com/ethereumjs/ethereumjs-vm/pull/256)
- More consistent VM error handling, PR [#219](https://github.com/ethereumjs/ethereumjs-vm/pull/219)
- Validate stack items after operations, PR [#222](https://github.com/ethereumjs/ethereumjs-vm/pull/222)
- Updated `ethereumjs-util` dependency from `4.5.0` to `5.1.x`, PR [#241](https://github.com/ethereumjs/ethereumjs-vm/pull/241)
- Fixed child contract deletion bug, PR [#246](https://github.com/ethereumjs/ethereumjs-vm/pull/246)
- Fixed a bug associated with direct stack usage, PR [#240](https://github.com/ethereumjs/ethereumjs-vm/pull/240)
- Fix error on large return fees, PR [#235](https://github.com/ethereumjs/ethereumjs-vm/pull/235)
- Various bug fixes

[2.3.3]: https://github.com/ethereumjs/ethereumjs-vm/compare/%40ethereumjs%2Fvm%402.3.2...%40ethereumjs%2Fvm%402.3.3

## [2.3.2] - 2017-10-29

- Better handling of `rustbn.js` exceptions
- Fake (default if non-provided) blockchain fixes
- Testing improvements (separate skip lists)
- Minor optimizations and bug fixes

[2.3.2]: https://github.com/ethereumjs/ethereumjs-vm/compare/%40ethereumjs%2Fvm%402.3.1...%40ethereumjs%2Fvm%402.3.2

## [2.3.1] - 2017-10-11

- `Byzantium` compatible
- New opcodes `REVERT`, `RETURNDATA` and `STATICCALL`
- Precompiles for curve operations and bigint mod exp
- Transaction return data in receipts
- For detailed list of changes see PR [#161](https://github.com/ethereumjs/ethereumjs-vm/pull/161)
- For a `Spurious Dragon`/`EIP 150` compatible version of this library install latest version of `2.2.x`

[2.3.1]: https://github.com/ethereumjs/ethereumjs-vm/compare/%40ethereumjs%2Fvm%402.2.2...%40ethereumjs%2Fvm%402.3.1

## [2.3.0] - Version Skipped due to faulty npm release

## [2.2.2] - 2017-09-19

- Fixed [JS number issues](https://github.com/ethereumjs/ethereumjs-vm/pull/168)
  and [certain edge cases](https://github.com/ethereumjs/ethereumjs-vm/pull/188)
- Fixed various smaller bugs and improved code consistency
- Some VM speedups
- Testing improvements
- Narrowed down dependencies for library not to break after Byzantium release

[2.2.2]: https://github.com/ethereumjs/ethereumjs-vm/compare/%40ethereumjs%2Fvm%402.2.1...%40ethereumjs%2Fvm%402.2.2

## [2.2.1] - 2017-08-04

- Fixed bug prevent the library to be used in the browser

[2.2.1]: https://github.com/ethereumjs/ethereumjs-vm/compare/%40ethereumjs%2Fvm%402.2.0...%40ethereumjs%2Fvm%402.2.1

## [2.2.0] - 2017-07-28

- `Spurious Dragon` & `EIP 150` compatible
- Detailed list of changes in pull requests [#147](https://github.com/ethereumjs/ethereumjs-vm/pull/147) and [#143](https://github.com/ethereumjs/ethereumjs-vm/pull/143)
- Removed `enableHomestead` option when creating a [ new VM object](https://github.com/ethereumjs/ethereumjs-vm#new-vmstatetrie-blockchain) (pre-Homestead fork rules not supported any more)

[2.2.0]: https://github.com/ethereumjs/ethereumjs-vm/compare/%40ethereumjs%2Fvm%402.1.0...%40ethereumjs%2Fvm%402.2.0

## [2.1.0] - 2017-06-28

- Homestead compatible
- update state test runner for General State Tests

[2.1.0]: https://github.com/ethereumjs/ethereumjs-vm/compare/%40ethereumjs%2Fvm%402.0.1...%40ethereumjs%2Fvm%402.1.0

## Older releases:

- [2.0.1](https://github.com/ethereumjs/ethereumjs-vm/compare/%40ethereumjs%2Fvm%402.0.0...%40ethereumjs%2Fvm%402.0.1) - 2016-10-31
- [2.0.0](https://github.com/ethereumjs/ethereumjs-vm/compare/%40ethereumjs%2Fvm%401.4.0...%40ethereumjs%2Fvm%402.0.0) - 2016-09-26
- [1.4.0](https://github.com/ethereumjs/ethereumjs-vm/compare/%40ethereumjs%2Fvm%401.3.0...%40ethereumjs%2Fvm%401.4.0) - 2016-05-20
- [1.3.0](https://github.com/ethereumjs/ethereumjs-vm/compare/%40ethereumjs%2Fvm%401.2.2...%40ethereumjs%2Fvm%401.3.0) - 2016-04-02
- [1.2.2](https://github.com/ethereumjs/ethereumjs-vm/compare/%40ethereumjs%2Fvm%401.2.1...%40ethereumjs%2Fvm%401.2.2) - 2016-03-31
- [1.2.1](https://github.com/ethereumjs/ethereumjs-vm/compare/%40ethereumjs%2Fvm%401.2.0...%40ethereumjs%2Fvm%401.2.1) - 2016-03-03
- [1.2.0](https://github.com/ethereumjs/ethereumjs-vm/compare/%40ethereumjs%2Fvm%401.1.0...%40ethereumjs%2Fvm%401.2.0) - 2016-02-27
- [1.1.0](https://github.com/ethereumjs/ethereumjs-vm/compare/%40ethereumjs%2Fvm%401.0.4...%40ethereumjs%2Fvm%401.1.0) - 2016-01-09
- [1.0.4](https://github.com/ethereumjs/ethereumjs-vm/compare/%40ethereumjs%2Fvm%401.0.3...%40ethereumjs%2Fvm%401.0.4) - 2015-12-18
- [1.0.3](https://github.com/ethereumjs/ethereumjs-vm/compare/%40ethereumjs%2Fvm%401.0.0...%40ethereumjs%2Fvm%401.0.3) - 2015-11-27
- 1.0.0 - 2015-10-06<|MERGE_RESOLUTION|>--- conflicted
+++ resolved
@@ -6,6 +6,11 @@
 (modification: no type change headlines) and this project adheres to
 [Semantic Versioning](http://semver.org/spec/v2.0.0.html).
 
+## UNRELEASED
+
+- The `afterBlock` event has been changed from emitting an Object of shape { receipts, results } to RunBlockResult,
+  PR [#853](https://github.com/ethereumjs/ethereumjs-vm/pull/853)
+  
 ## 5.0.0 - 2020-11-24
 
 ### New Package Name
@@ -320,10 +325,6 @@
   PR [#919](https://github.com/ethereumjs/ethereumjs-vm/pull/919)
 - Make `memory.ts` use Buffers instead of Arrays,
   PR [#850](https://github.com/ethereumjs/ethereumjs-vm/pull/850)
-<<<<<<< HEAD
-- The `afterBlock` event has been changed from emitting an Object of shape { receipts, results } to RunBlockResult,
-  PR [#853](https://github.com/ethereumjs/ethereumjs-vm/pull/853)
-=======
 - Use `Map` for `OpcodeList` and `opcode` handlers,
   PR [#852](https://github.com/ethereumjs/ethereumjs-vm/pull/852)
 - Compare buffers directly,
@@ -351,7 +352,6 @@
 - Transition VM tests to TypeScript,
   PR [#881](https://github.com/ethereumjs/ethereumjs-vm/pull/881) and
   PR [#882](https://github.com/ethereumjs/ethereumjs-vm/pull/882)
->>>>>>> a06ebded
 
 **Bug Fixes**
 
